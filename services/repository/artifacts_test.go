/*
   Velociraptor - Hunting Evil
   Copyright (C) 2019 Velocidex Innovations.

   This program is free software: you can redistribute it and/or modify
   it under the terms of the GNU Affero General Public License as published
   by the Free Software Foundation, either version 3 of the License, or
   (at your option) any later version.

   This program is distributed in the hope that it will be useful,
   but WITHOUT ANY WARRANTY; without even the implied warranty of
   MERCHANTABILITY or FITNESS FOR A PARTICULAR PURPOSE.  See the
   GNU Affero General Public License for more details.

   You should have received a copy of the GNU Affero General Public License
   along with this program.  If not, see <https://www.gnu.org/licenses/>.
*/
package repository

import (
	"context"
	"sync"
	"testing"

	"github.com/stretchr/testify/assert"
	"github.com/stretchr/testify/require"
	"www.velocidex.com/golang/velociraptor/config"
	"www.velocidex.com/golang/velociraptor/services"
	"www.velocidex.com/golang/velociraptor/services/inventory"
	"www.velocidex.com/golang/velociraptor/services/journal"
	"www.velocidex.com/golang/velociraptor/services/notifications"
	"www.velocidex.com/golang/velociraptor/utils"
)

// Load all built in artifacts and make sure they validate syntax.
func TestArtifactsSyntax(t *testing.T) {
<<<<<<< HEAD
	var err error
	config_obj, err = new(config.Loader).WithFileLoader(
		"../../http_comms/test_data/server.config.yaml").
		WithRequiredFrontend().WithWriteback().
		LoadAndValidate()
	require.NoError(self.T(), err)
=======
	config_obj, err := new(config.Loader).WithFileLoader(
		"../../http_comms/test_data/server.config.yaml").
		WithRequiredFrontend().WithWriteback().
		LoadAndValidate()
	require.NoError(t, err)
>>>>>>> 6a563be4

	sm := services.NewServiceManager(context.Background(), config_obj)
	defer sm.Close()

	assert.NoError(t, sm.Start(journal.StartJournalService))
	assert.NoError(t, sm.Start(notifications.StartNotificationService))
	assert.NoError(t, sm.Start(inventory.StartInventoryService))
	assert.NoError(t, sm.Start(StartRepositoryManager))

	manager, err := services.GetRepositoryManager()
	assert.NoError(t, err)

	repository, err := manager.GetGlobalRepository(config_obj)
	assert.NoError(t, err)

	new_repository := manager.NewRepository()

	for _, artifact_name := range repository.List() {
		artifact, pres := repository.Get(config_obj, artifact_name)
		assert.True(t, pres)

		if artifact != nil {
			_, err = new_repository.LoadProto(artifact, true /* validate */)
			assert.NoError(t, err, "Error compiling "+artifact_name)
		}
	}
}

var (
	artifact_definitions = []string{`
name: Test1
sources:
- query: SELECT * FROM Artifact.Test1.Foobar()
`, `
name: Test1.Foobar
sources:
- query: SELECT * FROM info()
`}
)

func TestArtifactPlugin(t *testing.T) {
	config_obj := config.GetDefaultConfig()

	sm := services.NewServiceManager(context.Background(), config_obj)
	defer sm.Close()

	assert.NoError(t, sm.Start(journal.StartJournalService))
	assert.NoError(t, sm.Start(notifications.StartNotificationService))
	assert.NoError(t, sm.Start(inventory.StartInventoryService))
	assert.NoError(t, sm.Start(StartRepositoryManager))

	manager, _ := services.GetRepositoryManager()
	repository := manager.NewRepository()

	for _, definition := range artifact_definitions {
		artifact_definition, err := repository.LoadYaml(definition, false)
		assert.NoError(t, err)

		utils.Debug(artifact_definition)
	}

	wg := &sync.WaitGroup{}
	p := NewArtifactRepositoryPlugin(wg, repository.(*Repository)).(*ArtifactRepositoryPlugin)
	p.Print()
}<|MERGE_RESOLUTION|>--- conflicted
+++ resolved
@@ -34,20 +34,11 @@
 
 // Load all built in artifacts and make sure they validate syntax.
 func TestArtifactsSyntax(t *testing.T) {
-<<<<<<< HEAD
-	var err error
-	config_obj, err = new(config.Loader).WithFileLoader(
-		"../../http_comms/test_data/server.config.yaml").
-		WithRequiredFrontend().WithWriteback().
-		LoadAndValidate()
-	require.NoError(self.T(), err)
-=======
 	config_obj, err := new(config.Loader).WithFileLoader(
 		"../../http_comms/test_data/server.config.yaml").
 		WithRequiredFrontend().WithWriteback().
 		LoadAndValidate()
 	require.NoError(t, err)
->>>>>>> 6a563be4
 
 	sm := services.NewServiceManager(context.Background(), config_obj)
 	defer sm.Close()
