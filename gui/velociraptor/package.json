{
    "name": "velociraptor",
    "version": "0.7.1",
    "private": true,
    "type": "module",
    "dependencies": {
        "@babel/core": "^7.23.2",
        "@babel/plugin-syntax-flow": "^7.22.5",
        "@babel/plugin-transform-react-jsx": "^7.22.15",
        "@babel/runtime": "^7.23.2",
        "@fortawesome/fontawesome-svg-core": "^6.4.2",
        "@fortawesome/free-solid-svg-icons": "^6.4.2",
        "@fortawesome/react-fontawesome": "0.2.0",
        "@popperjs/core": "^2.11.8",
        "axios": ">=1.6.1",
<<<<<<< HEAD
        "axios-retry": "3.8.1",
        "ace-builds": "1.31.2",
=======
        "axios-retry": "3.9.0",
        "ace-builds": "1.31.1",
>>>>>>> 8a3da809
        "bootstrap": "^4.6.2",
        "classnames": "^2.3.2",
        "csv-parse": "4.16.3",
        "csv-stringify": "5.6.5",
        "dompurify": "3.0.6",
        "dotenv": "^8.6.0",
        "env-cmd": "^10.1.0",
        "hosted-git-info": "^2.8.9",
        "html-react-parser": "^0.14.3",
        "http-proxy-middleware": "^1.3.1",
        "humanize-duration": "^3.31.0",
        "interactjs": "^1.10.20",
        "is-svg": "^4.4.0",
        "lodash": "^4.17.21",
        "moment": "^2.29.4",
        "moment-timezone": "0.5.43",
        "npm-watch": "^0.11.0",
        "prop-types": "^15.8.1",
        "qs": "^6.11.2",
        "query-string": "^6.14.1",
        "react": "^16.14.0",
        "react-ace": "^9.5.0",
        "react-autosuggest": "^10.1.0",
        "react-bootstrap": "^1.6.7",
        "react-bootstrap-4-pagination": "^1.0.4",
        "react-bootstrap-table-next": "^4.0.3",
        "react-bootstrap-table2-editor": "^1.4.0",
        "react-bootstrap-table2-filter": "^1.3.3",
        "react-bootstrap-table2-paginator": "^2.1.2",
        "react-bootstrap-table2-toolkit": "^2.1.3",
        "react-bootstrap-typeahead": "^5.2.2",
        "react-calendar-timeline": "^0.28.0",
        "react-contexify": "5.0.0",
        "react-datepicker": "^3.8.0",
        "react-datetime-picker": "^4.2.1",
        "react-dom": "^16.14.0",
        "react-hotkeys": "^2.0.0",
        "react-json-view": "^1.19.1",
        "react-overlays": "5.2.1",
        "react-router-dom": "^5.3.4",
        "react-select": "^3.2.0",
        "react-simple-snackbar": "^1.1.11",
        "react-split-grid": "^1.0.4",
        "react-split-pane": "^0.1.92",
        "react-step-wizard": "^5.3.11",
        "recharts": "^2.9.3",
        "styled-components": "^5.3.11",
        "svgo": "2.8.0",
        "url-parse": "^1.5.10",
        "y18n": "^4.0.3"
    },
    "homepage": ".",
    "scripts": {
        "build": "vite build",
        "start": "vite serve",
        "lint": "eslint ./src --ext .js,.jsx",
        "test": "echo \"Error: no test specified\" && exit 1"
    },
    "watch": {
        "build": {
            "patterns": [
                "src"
            ],
            "extensions": "js,jsx"
        }
    },
    "eslintConfig": {
        "extends": "react-app"
    },
    "browserslist": {
        "production": [
            ">0.2%",
            "not dead",
            "not op_mini all"
        ],
        "development": [
            "last 1 chrome version",
            "last 1 firefox version",
            "last 1 safari version"
        ]
    },
    "devDependencies": {
        "@babel/eslint-parser": "^7.19.1",
        "@babel/preset-react": "^7.18.6",
        "@testing-library/react": "12",
        "@vitejs/plugin-react": "^3.0.0",
        "eslint": "^8.35.0",
        "eslint-plugin-import": "^2.27.5",
        "eslint-plugin-jsx-a11y": "^6.7.1",
        "eslint-plugin-react": "^7.32.2",
        "vite": "^4.1.5",
        "vite-plugin-compression": "^0.5.1"
    }
}<|MERGE_RESOLUTION|>--- conflicted
+++ resolved
@@ -13,13 +13,8 @@
         "@fortawesome/react-fontawesome": "0.2.0",
         "@popperjs/core": "^2.11.8",
         "axios": ">=1.6.1",
-<<<<<<< HEAD
-        "axios-retry": "3.8.1",
         "ace-builds": "1.31.2",
-=======
         "axios-retry": "3.9.0",
-        "ace-builds": "1.31.1",
->>>>>>> 8a3da809
         "bootstrap": "^4.6.2",
         "classnames": "^2.3.2",
         "csv-parse": "4.16.3",
