--- conflicted
+++ resolved
@@ -12,13 +12,8 @@
         "@fortawesome/free-solid-svg-icons": "^6.4.0",
         "@fortawesome/react-fontawesome": "0.2.0",
         "@popperjs/core": "^2.11.7",
-<<<<<<< HEAD
         "axios": ">=1.3.6",
-        "ace-builds": "1.17.0",
-=======
-        "axios": ">=1.3.5",
         "ace-builds": "1.18.0",
->>>>>>> 96decd9c
         "axios-retry": "3.4.0",
         "bootstrap": "^4.6.2",
         "classnames": "^2.3.2",
