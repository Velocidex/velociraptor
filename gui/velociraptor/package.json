--- conflicted
+++ resolved
@@ -24,13 +24,8 @@
         "hosted-git-info": "^2.8.9",
         "html-react-parser": "^0.14.3",
         "http-proxy-middleware": "^1.3.1",
-<<<<<<< HEAD
         "humanize-duration": "^3.30.0",
-        "interactjs": "^1.10.18",
-=======
-        "humanize-duration": "^3.29.0",
         "interactjs": "^1.10.19",
->>>>>>> 8d04bfb8
         "is-svg": "^4.4.0",
         "lodash": "^4.17.21",
         "moment": "^2.29.4",
