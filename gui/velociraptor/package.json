--- conflicted
+++ resolved
@@ -12,13 +12,8 @@
         "@fortawesome/free-solid-svg-icons": "^6.5.2",
         "@fortawesome/react-fontawesome": "0.2.1",
         "@popperjs/core": "^2.11.8",
-<<<<<<< HEAD
         "axios": ">=1.7.1",
-        "ace-builds": "1.33.3",
-=======
-        "axios": ">=1.6.8",
         "ace-builds": "1.34.0",
->>>>>>> b288d5a1
         "axios-retry": "3.9.1",
         "bootstrap": "^4.6.2",
         "classnames": "^2.5.1",
